--- conflicted
+++ resolved
@@ -31,17 +31,10 @@
     type_origin = get_origin(t)
     # logger.info(f"Type origin: {type_origin}")
     if type_origin is not None:
-<<<<<<< HEAD
-        if isinstance(type_origin, list):
-            json_schema_for_items = get_json_schema_for_arg(type_args[0])
-            json_schema = {"type": "array", "items": json_schema_for_items}
-        elif isinstance(type_origin, dict):
-=======
         if type_origin is list:
             json_schema_for_items = get_json_schema_for_arg(type_args[0])
             json_schema = {"type": "array", "items": json_schema_for_items}
         elif type_origin is dict:
->>>>>>> 076f3fa7
             json_schema = {"type": "object", "properties": {}}
         elif type_origin is Union:
             json_schema = {"type": [get_json_type_for_py_type(arg.__name__) for arg in type_args]}
